# Sigga - sigmaker for Ghidra
*The name "Sigga" is a mix of the german word "Digga" (roughly translates to "brother"), and "Signature"*

Sigga is a robust Ghidra script to create and find function signatures. It is well documented and easily maintainable.

## Features
This script contains the core functionality of signature creation, plus advanced features to handle complex, real-world binaries where other tools might fail.

- Create and find function signatures
- Signatures will automatically be copied to the clipboard once created
- **Fast & Efficient 'Sliding Window' Search:** A modern algorithm finds the smallest possible signature and is exponentially faster on large binaries than the original version.
- **[NEW] Signature by Cross-Reference (XRef) Fallback:** If a function's code is too generic to be unique (like a compiler-generated `memcpy`), Sigga will automatically create a signature for the code that *calls* it. This allows it to succeed where many other sigmakers fail.
- **[NEW] Intelligent Stability Analysis:** The logic for what to wildcard is now much smarter, including static data references (`[RIP + disp]`) to create far more robust signatures that are more likely to survive game updates.
- **[NEW] Professional Offset Signatures:** The script now produces industry-standard signatures with offsets, avoiding problematic leading wildcards.

## Installation
To install Sigga, simply [download the latest release](https://github.com/lexika979/Sigga/releases) and put *Sigga.java* inside C:/Users/(your username)/ghidra_scripts. If the folder does not exist yet, create it first. - That's it!

I highly recommend binding Sigga to a shortcut to save yourself a lot of clicks. You can do so like this:

1) Open Ghidra and the Script manager:

![](https://i.imgur.com/usOQWPh.png)

2) Open the "Functions" folder:

![](https://i.imgur.com/sIxclgU.png)

3) Right click "Sigga" and assign a keybind (I recommend *Ctrl-Alt-S*):

![](https://i.imgur.com/N7kSe4F.png)

Troubleshooting: In case Sigga does not show up in the list, try to create a new script through the UI and immediately delete it again. That should force Ghidra to acknowledge the ghidra_scrits directory.

Done!

## Sigga in action

Select any function and press your assigned keybind, and Sigga's UI should pop up:

![](https://i.imgur.com/ewKOjLS.png)

![](https://i.imgur.com/mVA2oPr.png)

![](https://i.imgur.com/Z4AOOIW.png)

## Contributing/Bug reporting

I **highly** appreciate anyone that wants to contribute by fixing bugs or adding new functionality!

Feel free to open a pull request, but please make sure your changes/new code are properly documented and formatted :)

## Known bugs/Issues

<<<<<<< HEAD
- ~~Currently, the way I am placing wildcards is suboptimal. It may wildcard more instructions then actually needed.~~ Fixed by @outercloudstudio
- Sometimes it can't find specific signatures. This seems to be a bug in ghidra.
- Progress not working correctly, stays at 0%.
=======
- None.
>>>>>>> cce2bfee
<|MERGE_RESOLUTION|>--- conflicted
+++ resolved
@@ -52,10 +52,4 @@
 
 ## Known bugs/Issues
 
-<<<<<<< HEAD
-- ~~Currently, the way I am placing wildcards is suboptimal. It may wildcard more instructions then actually needed.~~ Fixed by @outercloudstudio
-- Sometimes it can't find specific signatures. This seems to be a bug in ghidra.
-- Progress not working correctly, stays at 0%.
-=======
-- None.
->>>>>>> cce2bfee
+- Progress indicator not working correctly, stays at 0%.